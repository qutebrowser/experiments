Feature: Using hints

    Scenario: Using :follow-hint outside of hint mode (issue 1105)
        When I run :follow-hint
        Then the error "follow-hint: This command is only allowed in hint mode." should be shown

    Scenario: Using :follow-hint with an invalid index.
        When I open data/hints/html/simple.html
        And I run :hint links normal
        And I run :follow-hint xyz
        Then the error "No hint xyz!" should be shown

    ### Opening in current or new tab

    Scenario: Following a hint and force to open in current tab.
        When I open data/hints/link_blank.html
        And I run :hint links current
        And I run :follow-hint a
        And I wait until data/hello.txt is loaded
        Then the following tabs should be open:
            - data/hello.txt (active)

    Scenario: Following a hint and allow to open in new tab.
        When I open data/hints/link_blank.html
        And I run :hint links normal
        And I run :follow-hint a
        And I wait until data/hello.txt is loaded
        Then the following tabs should be open:
            - data/hints/link_blank.html
            - data/hello.txt (active)

    Scenario: Following a hint to link with sub-element and force to open in current tab.
        When I open data/hints/link_span.html
        And I run :tab-close
        And I run :hint links current
        And I run :follow-hint a
        And I wait until data/hello.txt is loaded
        Then the following tabs should be open:
            - data/hello.txt (active)

    Scenario: Entering and leaving hinting mode (issue 1464)
      When I open data/hints/link.html
      And I run :hint
      And I run :fake-key -g <Esc>
      Then no crash should happen

    @xfail
    Scenario: Using :hint spawn with flags (issue 797)
        When I open data/hints/html/simple.html
        And I run :hint all spawn -v echo
        And I run :follow-hint a
        Then the message "Command exited successfully" should be shown

<<<<<<< HEAD
    Scenario: Yanking to primary selection without it being supported (#1336)
        When selection is not supported
        And I run :debug-set-fake-clipboard
        And I open data/hints/link.html
        And I run :hint links yank-primary
        And I run :follow-hint a
        Then the clipboard should contain "http://localhost:(port)/data/hello.txt"
=======
    ### iframes

    Scenario: Using :follow-hint inside an iframe
        When I open data/hints/iframe.html
        And I run :hint all normal
        And I run :follow-hint a
        And I run :hint links normal
        And I run :follow-hint a
        Then "acceptNavigationRequest, url http://localhost:*/data/hello.txt, type NavigationTypeLinkClicked, *" should be logged

    Scenario: Using :follow-hint inside a scrolled iframe
        When I open data/hints/iframe_scroll.html
        And I run :hint all normal
        And I run :follow-hint a
        And I run :scroll bottom
        And I run :hint links normal
        And I run :follow-hint a
        Then "acceptNavigationRequest, url http://localhost:*/data/hello2.txt, type NavigationTypeLinkClicked, *" should be logged

    Scenario: Opening a link inside a specific iframe
        When I open data/hints/iframe_target.html
        And I run :hint links normal
        And I run :follow-hint a
        Then "acceptNavigationRequest, url http://localhost:*/data/hello.txt, type NavigationTypeLinkClicked, *" should be logged

    Scenario: Opening a link with specific target frame in a new tab
        When I open data/hints/iframe_target.html
        And I run :hint links tab
        And I run :follow-hint a
        Then the following tabs should be open:
            - data/hints/iframe_target.html
            - data/hello.txt (active)
>>>>>>> 0eab4225
<|MERGE_RESOLUTION|>--- conflicted
+++ resolved
@@ -51,7 +51,6 @@
         And I run :follow-hint a
         Then the message "Command exited successfully" should be shown
 
-<<<<<<< HEAD
     Scenario: Yanking to primary selection without it being supported (#1336)
         When selection is not supported
         And I run :debug-set-fake-clipboard
@@ -59,7 +58,7 @@
         And I run :hint links yank-primary
         And I run :follow-hint a
         Then the clipboard should contain "http://localhost:(port)/data/hello.txt"
-=======
+
     ### iframes
 
     Scenario: Using :follow-hint inside an iframe
@@ -91,5 +90,4 @@
         And I run :follow-hint a
         Then the following tabs should be open:
             - data/hints/iframe_target.html
-            - data/hello.txt (active)
->>>>>>> 0eab4225
+            - data/hello.txt (active)