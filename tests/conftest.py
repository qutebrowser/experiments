--- conflicted
+++ resolved
@@ -28,12 +28,8 @@
 import pytest
 
 import stubs as stubsmod
-<<<<<<< HEAD
 import logfail
-from qutebrowser.config import configexc
-=======
 from qutebrowser.config import config
->>>>>>> a0205541
 from qutebrowser.utils import objreg, usertypes
 
 
