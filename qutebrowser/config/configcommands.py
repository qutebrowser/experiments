--- conflicted
+++ resolved
@@ -137,16 +137,14 @@
                   available modes.
             default: If given, restore a default binding.
         """
-<<<<<<< HEAD
-        seq = keyutils.KeySequence.parse(key)
-=======
         if key is None:
             tabbed_browser = objreg.get('tabbed-browser', scope='window',
                                         window=win_id)
             tabbed_browser.openurl(QUrl('qute://bindings'), newtab=True)
             return
 
->>>>>>> 3df066c6
+        seq = keyutils.KeySequence.parse(key)
+
         if command is None:
             if default:
                 # :bind --default: Restore default
