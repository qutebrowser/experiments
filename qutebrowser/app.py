--- conflicted
+++ resolved
@@ -47,15 +47,9 @@
 from qutebrowser.config import style, config, websettings, configexc
 from qutebrowser.browser import urlmarks, adblock, history, browsertab
 from qutebrowser.browser.webkit import cookies, cache, downloads
-<<<<<<< HEAD
-from qutebrowser.browser.webkit.network import (webkitqutescheme, proxy,
-                                                networkmanager)
+from qutebrowser.browser.webkit.network import networkmanager
 from qutebrowser.keyinput import macros
-from qutebrowser.mainwindow import mainwindow
-=======
-from qutebrowser.browser.webkit.network import networkmanager
 from qutebrowser.mainwindow import mainwindow, prompt
->>>>>>> 8771759f
 from qutebrowser.misc import (readline, ipc, savemanager, sessions,
                               crashsignal, earlyinit)
 from qutebrowser.misc import utilcmds  # pylint: disable=unused-import
