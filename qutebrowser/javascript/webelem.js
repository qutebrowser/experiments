--- conflicted
+++ resolved
@@ -102,11 +102,8 @@
             "rects": [],  // Gets filled up later
             "caret_position": caret_position,
         };
-<<<<<<< HEAD
-=======
 
         // Deal with various fun things which can happen in form elements
->>>>>>> c86eaa17
         // https://github.com/qutebrowser/qutebrowser/issues/2569
         // https://github.com/qutebrowser/qutebrowser/issues/2877
         // https://stackoverflow.com/q/22942689/2085149
